--- conflicted
+++ resolved
@@ -487,7 +487,7 @@
 ```
 
 Other example: conversion methods `as_`, `to_`, `into_`, name depends on:
-- Runtime cost 
+- Runtime cost
 - Owned &harr; borrowed
 
 
@@ -747,7 +747,7 @@
 ```
 
 <!--
-- Unit tests are great for testing behavior of a single function or method. 
+- Unit tests are great for testing behavior of a single function or method.
 - In Rust, they live in child modules, allowing them to access private functionality
 - Once set up, a `cargo test` is sufficient to build and run the tests
 -->
@@ -788,7 +788,7 @@
 ```
 
 <!--
-Here's an example of a function being tested. 
+Here's an example of a function being tested.
 -`slice_swap_items` takes a mutable slice, as well as two indices, and swaps the items at those indices.
 - Below, we've defined a module called `tests`, which is decorated with the `#[cfg(test)]` attribute. This attribute makes sure the module is only compiled when running tests.
 - Inside the `tests` module, we've defined two tests and imported the `slice_swap_items` function from the parent module. The first test, `test_swap_items`, sets up a slice, passes it to `slice_swap_items` along with two indices.
@@ -826,7 +826,7 @@
     └── integration_test.rs
 ```
 
-<!-- 
+<!--
 To test your application from the outside, you can set up integration tests. These integration tests test your crates public interface and are also executed by running `cargo test`.
 - They are defined in a separate folder, called `tests`
 -->
@@ -848,15 +848,10 @@
 
 ## *More in exercises*
 
-<<<<<<< HEAD
-<!-- BvG: unclear why this slide is in here. Leaving it out does not change the overall story. Probably should mention
-  that `cargo bench` is often used in project to get an idea of the performance.
-=======
 <!--
 Lastly, we'll briefly look at benchmarks, which test code performance instead of correctness. Basically, a test is run many, many times, and statistics about the execution time are gathered and reported.
 - Note that good benchmarking is hard. You have to make sure tested parts of your code are not optimized away when they shouldn't be. Also, be aware of overhead. But most of all: make sure you benchmark is representative depending on the intended use of your code.
 - We'll go a bit deeper into benchmarking in the exercises
->>>>>>> 63b5d62b
 -->
 
 ---
