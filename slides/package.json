--- conflicted
+++ resolved
@@ -3,16 +3,12 @@
   "scripts": {
     "build-0": "slidev build 0-intro.md",
     "dev-0": "slidev 0-intro.md",
-<<<<<<< HEAD
     "export-0": "slidev export 0-intro.md",
 
     "build-B": "slidev build B-application-programming.md",
     "dev-B": "slidev B-application-programming.md",
     "export-B": "slidev export B-application-programming.md",
 
-=======
-    "export-0": "slidev export lectures/0-intro.md",
->>>>>>> 1c08bf34
     "dev-format-lecture": "slidev format-lecture.md",
     "dev-format-tutorial": "slidev format-tutorial.md"
   },
