{
  "private": true,
  "scripts": {
    "build-0": "slidev build --out dist-0 --base /slides/0/ 0-intro.md",
    "dev-0": "slidev 0-intro.md",
    "export-0": "slidev export 0-intro.md",

    "build-A1": "slidev build --out dist-A1 --base /slides/A1/ A1-intro-to-rust.md",
    "dev-A1": "slidev A1-intro-to-rust.md",
    "export-A1": "slidev export A1-intro-to-rust.md",

    "build-A2-tools": "slidev build --out dist-A2-tools --base /slides/A2-tools/ A2-tools.md",
    "dev-A2-tools": "slidev A2-tools.md",
    "export-A2-tools": "slidev export A2-tools.md",

    "build-A2": "slidev build --out dist-A2 --base /slides/A2/ A2-advanced-intro.md",
    "dev-A2": "slidev A2-advanced-intro.md",
    "export-A2": "slidev export A2-advanced-intro.md",

    "build-A3": "slidev build --out dist-A3 --base /slides/A3/ A3-traits-generics.md",
    "dev-A3": "slidev A3-traits-generics.md",
    "export-A3": "slidev export A3-traits-generics.md",

    "build-B": "slidev build --out dist-B --base /slides/B/ B-application-programming.md",
    "dev-B": "slidev B-application-programming.md",
    "export-B": "slidev export B-application-programming.md",

<<<<<<< HEAD
    "build-D": "slidev build --out dist-D --base /slides/D/ D-idiomatic-patterns.md",
    "dev-D": "slidev D-idiomatic-patterns.md",
    "export-D": "slidev export D-idiomatic-patterns.md",
=======
    "build-C": "slidev build --out dist-C --base /slides/C/ C-concurrency-parallelism.md",
    "dev-C": "slidev C-concurrency-parallelism.md",
    "export-C": "slidev export C-concurrency-parallelism.md",
>>>>>>> 42e11861

    "dev-format-lecture": "slidev format-lecture.md",
    "dev-format-tutorial": "slidev format-tutorial.md"
  },
  "dependencies": {
    "@slidev/cli": "^0.40.0",
    "@slidev/theme-default": "*",
    "@slidev/theme-seriph": "*"
  },
  "name": "rust-workshop",
  "devDependencies": {
    "playwright-chromium": "^1.31.1"
  }
}<|MERGE_RESOLUTION|>--- conflicted
+++ resolved
@@ -25,15 +25,13 @@
     "dev-B": "slidev B-application-programming.md",
     "export-B": "slidev export B-application-programming.md",
 
-<<<<<<< HEAD
+    "build-C": "slidev build --out dist-C --base /slides/C/ C-concurrency-parallelism.md",
+    "dev-C": "slidev C-concurrency-parallelism.md",
+    "export-C": "slidev export C-concurrency-parallelism.md",
+
     "build-D": "slidev build --out dist-D --base /slides/D/ D-idiomatic-patterns.md",
     "dev-D": "slidev D-idiomatic-patterns.md",
     "export-D": "slidev export D-idiomatic-patterns.md",
-=======
-    "build-C": "slidev build --out dist-C --base /slides/C/ C-concurrency-parallelism.md",
-    "dev-C": "slidev C-concurrency-parallelism.md",
-    "export-C": "slidev export C-concurrency-parallelism.md",
->>>>>>> 42e11861
 
     "dev-format-lecture": "slidev format-lecture.md",
     "dev-format-tutorial": "slidev format-tutorial.md"
