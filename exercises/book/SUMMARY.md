# Summary

- [0 - Installation](./0-install/mod.md)
- [A - Introduction to Rust]()
  - [A1 - Language basics](./A1-language-basics/mod.md)
<<<<<<< HEAD
  - [A2 - Ecosystem and tools]()
  - [A3 - Advanced Syntax, Ownership, references]()
  - [A4 - Traits and generics](./A4-traits-generics/mod.md)
=======
  - [A2 - Advanced Syntax, Ownership, references](./A2-advanced-intro/mod.md)
  - [A4 - Traits and generics]()
>>>>>>> ef28aa13
- [B - Application programming](./B-application-programming/mod.md)
- [C - Multitasking]()
- [D - Idiomatic Rust patterns]()
- [E - Rust for web]()
- [F - Safe Unsafe Rust]()
- [G - FFI and Dynamic modules]()
- [P Final project]()<|MERGE_RESOLUTION|>--- conflicted
+++ resolved
@@ -3,14 +3,8 @@
 - [0 - Installation](./0-install/mod.md)
 - [A - Introduction to Rust]()
   - [A1 - Language basics](./A1-language-basics/mod.md)
-<<<<<<< HEAD
-  - [A2 - Ecosystem and tools]()
-  - [A3 - Advanced Syntax, Ownership, references]()
+  - [A2 - Advanced Syntax, Ownership, references](./A2-advanced-intro/mod.md)
   - [A4 - Traits and generics](./A4-traits-generics/mod.md)
-=======
-  - [A2 - Advanced Syntax, Ownership, references](./A2-advanced-intro/mod.md)
-  - [A4 - Traits and generics]()
->>>>>>> ef28aa13
 - [B - Application programming](./B-application-programming/mod.md)
 - [C - Multitasking]()
 - [D - Idiomatic Rust patterns]()
